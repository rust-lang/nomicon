# What Unsafe Rust Can Do

The only things that are different in Unsafe Rust are that you can:

* Dereference raw pointers
* Call `unsafe` functions (including C functions, compiler intrinsics, and the raw allocator)
* Implement `unsafe` traits
* Mutate statics
* Access fields of `union`s

That's it. The reason these operations are relegated to Unsafe is that misusing
any of these things will cause the ever dreaded Undefined Behavior. Invoking
Undefined Behavior gives the compiler full rights to do arbitrarily bad things
to your program. You definitely *should not* invoke Undefined Behavior.

Unlike C, Undefined Behavior is pretty limited in scope in Rust. All the core
language cares about is preventing the following things:

* Dereferencing (using the `*` operator on) dangling or unaligned pointers (see below)
* Breaking the [pointer aliasing rules][]
* Calling a function with the wrong call ABI or unwinding from a function with the wrong unwind ABI.
* Causing a [data race][race]
* Executing code compiled with [target features][] that the current thread of execution does
  not support
* Producing invalid values (either alone or as a field of a compound type such
  as `enum`/`struct`/array/tuple):
  * a `bool` that isn't 0 or 1
  * an `enum` with an invalid discriminant
  * a null `fn` pointer
  * a `char` outside the ranges [0x0, 0xD7FF] and [0xE000, 0x10FFFF]
  * a `!` (all values are invalid for this type)
  * an integer (`i*`/`u*`), floating point value (`f*`), or raw pointer read from
    [uninitialized memory][], or uninitialized memory in a `str`.
  * a reference/`Box` that is dangling, unaligned, or points to an invalid value.
  * a wide reference, `Box`, or raw pointer that has invalid metadata:
    * `dyn Trait` metadata is invalid if it is not a pointer to a vtable for
      `Trait` that matches the actual dynamic trait the pointer or reference points to
    * slice metadata is invalid if the length is not a valid `usize`
      (i.e., it must not be read from uninitialized memory)
  * a type with custom invalid values that is one of those values, such as a
    [`NonNull`] that is null. (Requesting custom invalid values is an unstable
    feature, but some stable libstd types, like `NonNull`, make use of it.)

"Producing" a value happens any time a value is assigned, passed to a
function/primitive operation or returned from a function/primitive operation.

A reference/pointer is "dangling" if it is null or not all of the bytes it
points to are part of the same allocation (so in particular they all have to be
part of *some* allocation). The span of bytes it points to is determined by the
pointer value and the size of the pointee type. As a consequence, if the span is
empty, "dangling" is the same as "null". Note that slices and strings point
to their entire range, so it's important that the length metadata is never too
large (in particular, allocations and therefore slices and strings cannot be
bigger than `isize::MAX` bytes). If for some reason this is too cumbersome,
consider using raw pointers.

That's it. That's all the causes of Undefined Behavior baked into Rust. Of
course, unsafe functions and traits are free to declare arbitrary other
constraints that a program must maintain to avoid Undefined Behavior. For
instance, the allocator APIs declare that deallocating unallocated memory is
Undefined Behavior.

However, violations of these constraints generally will just transitively lead to one of
the above problems. Some additional constraints may also derive from compiler
intrinsics that make special assumptions about how code can be optimized. For instance,
Vec and Box make use of intrinsics that require their pointers to be non-null at all times.

Rust is otherwise quite permissive with respect to other dubious operations.
Rust considers it "safe" to:

* Deadlock
* Have a [race condition][race]
* Leak memory
<<<<<<< HEAD
* Fail to call destructors
* Overflow integers (with the built-in operators such as `+` etc.)
=======
* Overflow integers
>>>>>>> 7c574c79
* Abort the program
* Delete the production database

However any program that actually manages to do such a thing is *probably*
incorrect. Rust provides lots of tools to make these things rare, but
these problems are considered impractical to categorically prevent.

[pointer aliasing rules]: references.html
[uninitialized memory]: uninitialized.html
[race]: races.html
[target features]: ../reference/attributes/codegen.html#the-target_feature-attribute
[`NonNull`]: ../std/ptr/struct.NonNull.html<|MERGE_RESOLUTION|>--- conflicted
+++ resolved
@@ -71,12 +71,7 @@
 * Deadlock
 * Have a [race condition][race]
 * Leak memory
-<<<<<<< HEAD
-* Fail to call destructors
 * Overflow integers (with the built-in operators such as `+` etc.)
-=======
-* Overflow integers
->>>>>>> 7c574c79
 * Abort the program
 * Delete the production database
 
