--- conflicted
+++ resolved
@@ -1,7 +1,5 @@
 name: CI
-on:
-  pull_request:
-  merge_group:
+on: [pull_request, merge_group]
 
 env:
   MDBOOK_VERSION: 0.4.40
@@ -11,8 +9,7 @@
     name: Test
     runs-on: ubuntu-latest
     steps:
-<<<<<<< HEAD
-    - uses: actions/checkout@v3
+    - uses: actions/checkout@v4
     - name: Setup Rust Toolchain
       uses: actions-rust-lang/setup-rust-toolchain@v1.9.0
       with:
@@ -21,8 +18,15 @@
     - run: rustup default nightly
             
     - name: Install mdbook
-      run: RUST_BACKTRACE=full cargo install mdbook
-      
+      run: |
+        mkdir bin
+        curl -sSL https://github.com/rust-lang/mdBook/releases/download/v${MDBOOK_VERSION}/mdbook-v${MDBOOK_VERSION}-x86_64-unknown-linux-gnu.tar.gz | tar -xz --directory=bin
+        echo "$(pwd)/bin" >> $GITHUB_PATH
+    - name: Report versions
+      run: |
+        rustup --version
+        rustc -Vv
+        mdbook --version
     - name: Run tests
       run: mdbook test
       
@@ -45,32 +49,6 @@
     #   run: |
     #     cd linkchecker
     #     cargo run --release linkcheck
-=======
-    - uses: actions/checkout@v4
-    - name: Update rustup
-      run: rustup self update
-    - name: Install Rust
-      run: |
-        rustup set profile minimal
-        rustup toolchain install nightly -c rust-docs
-        rustup default nightly
-    - name: Install mdbook
-      run: |
-        mkdir bin
-        curl -sSL https://github.com/rust-lang/mdBook/releases/download/v${MDBOOK_VERSION}/mdbook-v${MDBOOK_VERSION}-x86_64-unknown-linux-gnu.tar.gz | tar -xz --directory=bin
-        echo "$(pwd)/bin" >> $GITHUB_PATH
-    - name: Report versions
-      run: |
-        rustup --version
-        rustc -Vv
-        mdbook --version
-    - name: Run tests
-      run: mdbook test
-    - name: Check for broken links
-      run: |
-        curl -sSLo linkcheck.sh \
-          https://raw.githubusercontent.com/rust-lang/rust/master/src/tools/linkchecker/linkcheck.sh
-        sh linkcheck.sh --all nomicon
 
   # The success job is here to consolidate the total success/failure state of
   # all other jobs. This job is then included in the GitHub branch protection
@@ -86,5 +64,4 @@
     steps:
       - run: jq --exit-status 'all(.result == "success")' <<< '${{ toJson(needs) }}'
       - name: Done
-        run: exit 0
->>>>>>> 14649f15
+        run: exit 0